--- conflicted
+++ resolved
@@ -1221,11 +1221,7 @@
 
     const Group& group = realm->read_group();
     auto table = ObjectStore::table_for_object_type(group, object_schema.name);
-<<<<<<< HEAD
-    auto object_id = realm::GlobalKey::from_string(object_id_string);
-=======
     auto object_id = GlobalKey::from_string(object_id_string);
->>>>>>> 79fc4419
     auto object_key = table->get_obj_key(object_id);
     if (object_key) {
         return_value.set(RealmObjectClass<T>::create_instance(ctx, realm::Object(realm, object_schema.name, object_key)));
