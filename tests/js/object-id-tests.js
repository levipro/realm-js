////////////////////////////////////////////////////////////////////////////
//
// Copyright 2017 Realm Inc.
//
// Licensed under the Apache License, Version 2.0 (the "License");
// you may not use this file except in compliance with the License.
// You may obtain a copy of the License at
//
// http://www.apache.org/licenses/LICENSE-2.0
//
// Unless required by applicable law or agreed to in writing, software
// distributed under the License is distributed on an "AS IS" BASIS,
// WITHOUT WARRANTIES OR CONDITIONS OF ANY KIND, either express or implied.
// See the License for the specific language governing permissions and
// limitations under the License.
//
////////////////////////////////////////////////////////////////////////////

/* eslint-env es6, node */

'use strict';

const Realm = require('realm');
const TestCase = require('./asserts');
const AppConfig = require('./support/testConfig');

const isNodeProcess = (typeof process === 'object' && process + '' === '[object process]');

module.exports = {
    testSynced: function() {
        if (!global.enableSyncTests) {
            return Promise.resolve();
        }
        const appConfig = AppConfig.integrationAppConfig;
        let app = new Realm.App(appConfig);
        let credentials = Realm.Credentials.anonymous();

        return app.logIn(credentials).then(user => {
            const config = {
                sync: {
                    user,
                    partitionValue: '"LoLo"'
                },
                schema: [{ name: 'IntegerPrimaryKey', properties: { int: 'int?' }, primaryKey: 'int' },
                    { name: 'StringPrimaryKey', properties: { string: 'string?' }, primaryKey: 'string' },
                    { name: 'NoPrimaryKey', properties: { string: 'string' }},
                ],
            }

<<<<<<< HEAD
=======
        const appConfig = {
            id: global.APPID,
            url: global.APPURL,
            timeout: 1000,
            app: {
                name: "default",
                version: "0"
            },
        };
        let app = new Realm.App(appConfig);
        let credentials = Realm.Credentials.anonymous();

        return app.logIn(credentials).then(user => {
            const config = {
                sync: {
                    user,
                    partitionValue: '"LoLo"'
                },
                schema: [{ name: 'IntegerPrimaryKey', properties: { int: 'int?' }, primaryKey: 'int' },
                    { name: 'StringPrimaryKey', properties: { string: 'string?' }, primaryKey: 'string' },
                    { name: 'NoPrimaryKey', properties: { string: 'string' }},
                ],
            }
>>>>>>> 5f8b3cc4
            return Realm.open(config).then(realm => {
                var integer, nullInteger;
                var string, nullString;
                var none;
                realm.write(() => {
                    integer = realm.create('IntegerPrimaryKey', [12345]);
                    nullInteger = realm.create('IntegerPrimaryKey', [null]);
                    string = realm.create('StringPrimaryKey', ["hello, world"]);
                    nullString = realm.create('StringPrimaryKey', [null]);
                    none = realm.create('NoPrimaryKey', ["hello, world"]);
                });

                let integerId = integer._objectId();
                let nullIntegerId = nullInteger._objectId();
                let stringId = string._objectId();
                let nullStringId = nullString._objectId();
                let noneId = none._objectId();

                TestCase.assertTrue(integer._isSameObject(realm._objectForObjectId('IntegerPrimaryKey', integerId)));
                TestCase.assertTrue(nullInteger._isSameObject(realm._objectForObjectId('IntegerPrimaryKey', nullIntegerId)));
                TestCase.assertTrue(string._isSameObject(realm._objectForObjectId('StringPrimaryKey', stringId)));
                TestCase.assertTrue(nullString._isSameObject(realm._objectForObjectId('StringPrimaryKey', nullStringId)));
                TestCase.assertTrue(none._isSameObject(realm._objectForObjectId('NoPrimaryKey', noneId)));
            });
        });

    }
};<|MERGE_RESOLUTION|>--- conflicted
+++ resolved
@@ -46,33 +46,6 @@
                     { name: 'NoPrimaryKey', properties: { string: 'string' }},
                 ],
             }
-
-<<<<<<< HEAD
-=======
-        const appConfig = {
-            id: global.APPID,
-            url: global.APPURL,
-            timeout: 1000,
-            app: {
-                name: "default",
-                version: "0"
-            },
-        };
-        let app = new Realm.App(appConfig);
-        let credentials = Realm.Credentials.anonymous();
-
-        return app.logIn(credentials).then(user => {
-            const config = {
-                sync: {
-                    user,
-                    partitionValue: '"LoLo"'
-                },
-                schema: [{ name: 'IntegerPrimaryKey', properties: { int: 'int?' }, primaryKey: 'int' },
-                    { name: 'StringPrimaryKey', properties: { string: 'string?' }, primaryKey: 'string' },
-                    { name: 'NoPrimaryKey', properties: { string: 'string' }},
-                ],
-            }
->>>>>>> 5f8b3cc4
             return Realm.open(config).then(realm => {
                 var integer, nullInteger;
                 var string, nullString;
