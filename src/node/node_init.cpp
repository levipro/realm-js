--- conflicted
+++ resolved
@@ -18,33 +18,21 @@
 
 #include "node_init.hpp"
 #include "napi.h"
-<<<<<<< HEAD
 
 #if !REALM_ENABLE_SYNC
 #pragma comment( lib, "ws2_32.lib")
 #endif
-=======
->>>>>>> e02daba9
 
 #include "js_realm.hpp"
 
  namespace realm {
  namespace node {
-<<<<<<< HEAD
 
-static void napi_init(Napi::Env env, Napi::Object exports) {
+ static void napi_init(Napi::Env env, Napi::Object exports) {
 	node_class_init(env);
 
 	Napi::Function realm_constructor = js::RealmClass<Types>::create_constructor(env);
 
-=======
-
-static void napi_init(Napi::Env env, Napi::Object exports) {
-	node_class_init(env);
-
-	Napi::Function realm_constructor = js::RealmClass<Types>::create_constructor(env);
-
->>>>>>> e02daba9
 	std::string name = realm_constructor.Get("name").As<Napi::String>();
 	exports.Set(Napi::String::New(env, name), realm_constructor);
 }
@@ -57,7 +45,4 @@
 	 return exports;
  }
 
-NODE_API_MODULE(realm, NAPI_Init)
-
-
-
+NODE_API_MODULE(realm, NAPI_Init)