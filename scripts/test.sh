--- conflicted
+++ resolved
@@ -257,12 +257,8 @@
   set -e
 fi
 if [[ "$(command -v nvm)" ]]; then
-  nvm install 6.5.0
+  nvm install 7.10.0
 fi
-<<<<<<< HEAD
-[[ "$(command -v nvm)" ]] && nvm install 7.10.0 && nvm use 7.10.0 || true
-=======
->>>>>>> f8f6661f
 
 # Remove cached packages
 rm -rf ~/.yarn-cache/npm-realm-*
@@ -421,11 +417,6 @@
   ;;
 "test-runners")
   npm run check-environment
-<<<<<<< HEAD
-  # Create a fake realm module that points to the source root so that test-runner tests can require('realm')
-  npm install --build-from-source=realm
-=======
->>>>>>> f8f6661f
   npm run test-runners
   ;;
 "all")
