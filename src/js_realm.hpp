////////////////////////////////////////////////////////////////////////////
//
// Copyright 2016 Realm Inc.
//
// Licensed under the Apache License, Version 2.0 (the "License");
// you may not use this file except in compliance with the License.
// You may obtain a copy of the License at
//
// http://www.apache.org/licenses/LICENSE-2.0
//
// Unless required by applicable law or agreed to in writing, software
// distributed under the License is distributed on an "AS IS" BASIS,
// WITHOUT WARRANTIES OR CONDITIONS OF ANY KIND, either express or implied.
// See the License for the specific language governing permissions and
// limitations under the License.
//
////////////////////////////////////////////////////////////////////////////

#pragma once

#include "js_class.hpp"
#include "js_types.hpp"
#include "js_util.hpp"
#include "js_realm_object.hpp"
#include "js_list.hpp"
#include "js_results.hpp"
#include "js_schema.hpp"
#include "js_observable.hpp"
#include "platform.hpp"

#if REALM_ENABLE_SYNC
#include "js_sync.hpp"
#include "js_app.hpp"
#include "js_auth.hpp"
#include "js_app_credentials.hpp"
#include "js_email_password_auth.hpp"
#include "js_api_key_auth.hpp"
#include <realm/sync/config.hpp>
#include <realm/object-store/sync/async_open_task.hpp>
#include <realm/object-store/sync/sync_manager.hpp>
#endif

#include <realm/object-store/util/scheduler.hpp>

#include <realm/object-store/binding_context.hpp>
#include <realm/object-store/object_accessor.hpp>
#include <realm/object-store/results.hpp>
#include <realm/object-store/shared_realm.hpp>
#include <realm/object-store/thread_safe_reference.hpp>
#include <realm/object-store/util/scheduler.hpp>

#include <realm/disable_sync_to_disk.hpp>
#include <realm/global_key.hpp>
#include <realm/util/file.hpp>
#include <realm/util/scope_exit.hpp>

#include <cctype>
#include <list>
#include <map>
#include <any>

namespace realm {
namespace js {

static std::string normalize_realm_path(std::string path) {
#if defined(WIN32) && WIN32
    if (path.size() > 1 && path[0] != '\\' && path[1] != ':') {
        path = default_realm_file_directory() + "\\" + path;
    }
    std::replace(path.begin(), path.end(), '/', '\\');
#else
    if (path.size() && path[0] != '/' && path[0] != '.') {
        path = default_realm_file_directory() + "/" + path;
    }
#endif
    return path;
}

template<typename T> class RealmClass;
template<typename T> class AsyncOpenTaskClass;

template<typename T>
class RealmDelegate : public BindingContext {
private:
    void did_change(std::vector<ObserverState> const&, std::vector<void*> const&, bool) override {
        HANDLESCOPE(m_context)
        notify(m_notifications, "change");
    }

    void schema_did_change(realm::Schema const& schema) override {
        HANDLESCOPE(m_context)
        ObjectType schema_object = Schema<T>::object_for_schema(m_context, schema);
        notify(m_schema_notifications, "schema", schema_object);
    }

    void before_notify() override {
        HANDLESCOPE(m_context)
        notify(m_before_notify_notifications, "beforenotify");
    }

public:
    using GlobalContextType = typename T::GlobalContext;
    using FunctionType = typename T::Function;
    using ObjectType = typename T::Object;
    using ValueType = typename T::Value;
    using Value = js::Value<T>;

    using ObjectDefaultsMap = typename Schema<T>::ObjectDefaultsMap;
    using ConstructorMap = typename Schema<T>::ConstructorMap;

    RealmDelegate(std::weak_ptr<realm::Realm> realm, GlobalContextType ctx)
        : m_context(ctx),
          m_realm(realm)
    {
        SharedRealm sharedRealm = realm.lock();
        m_realm_path = sharedRealm->config().path;
    }

    ~RealmDelegate() {
        on_context_destroy<RealmObjectClass<T>>(m_context, m_realm_path);
        // All protected values need to be unprotected while the context is retained.
        m_defaults.clear();
        m_constructors.clear();
        m_notifications.clear();
        m_schema_notifications.clear();
        m_before_notify_notifications.clear();
    }

    void add_notification(FunctionType notification) {
        add(m_notifications, notification);
    }

    void remove_notification(FunctionType notification) {
        remove(m_notifications, notification);
    }

    void remove_all_notifications() {
        m_notifications.clear();
    }

    void add_schema_notification(FunctionType notification) {
        SharedRealm realm = m_realm.lock();
        // schema change notifications only happen if the Realm has a read transaction active
        realm->read_group();
        add(m_schema_notifications, notification);
    }

    void remove_schema_notification(FunctionType notification) {
        remove(m_schema_notifications, notification);
    }

    void remove_all_schema_notifications() {
        m_schema_notifications.clear();
    }

    void add_before_notify_notification(FunctionType notification) {
        add(m_before_notify_notifications, notification);
    }

    void remove_before_notify_notification(FunctionType notification) {
        remove(m_before_notify_notifications, notification);
    }

    void remove_all_before_notify_notification() {
        m_before_notify_notifications.clear();
    }

    ObjectDefaultsMap m_defaults;
    ConstructorMap m_constructors;

  private:
    Protected<GlobalContextType> m_context;
    std::list<Protected<FunctionType>> m_notifications;
    std::list<Protected<FunctionType>> m_schema_notifications;
    std::list<Protected<FunctionType>> m_before_notify_notifications;
    std::weak_ptr<realm::Realm> m_realm;
    std::string m_realm_path;

    void add(std::list<Protected<FunctionType>>& notifications, FunctionType fn) {
        if (std::find(notifications.begin(), notifications.end(), fn) != notifications.end()) {
            return;
        }
        notifications.emplace_back(m_context, std::move(fn));
    }

    void remove(std::list<Protected<FunctionType>>& notifications, FunctionType fn) {
        // This doesn't just call remove() because that would create a new Protected<FunctionType>
        notifications.remove_if([&](auto& notification) { return notification == fn; });
    }

    // Note that this intentionally copies the `notifications` argument as we
    // want to iterate over a copy in case the user adds/removes notifications
    // from inside the handler
    template<typename... Args>
    void notify(std::list<Protected<FunctionType>> notifications, const char *name, Args&&... args) {
        if (notifications.empty()) {
            return;
        }

        auto realm = m_realm.lock();
        if (!realm) {
            throw std::runtime_error("Realm no longer exists");
        }

        ObjectType realm_object = create_object<T, RealmClass<T>>(m_context, new SharedRealm(realm));
        ValueType arguments[] = {realm_object, Value::from_string(m_context, name), args...};
        auto argc = std::distance(std::begin(arguments), std::end(arguments));

        for (auto &callback : notifications) {
            Function<T>::callback(m_context, callback, realm_object, argc, arguments);
        }
    }

    friend class RealmClass<T>;
};


template<typename T>
class ShouldCompactOnLaunchFunctor {
public:
    ShouldCompactOnLaunchFunctor(typename T::Context ctx, typename T::Function should_compact_on_launch_func)
    : m_ctx(Context<T>::get_global_context(ctx))
    , m_func(ctx, should_compact_on_launch_func)
    , m_event_loop_dispatcher {ShouldCompactOnLaunchFunctor<T>::main_loop_handler}
    , m_mutex{new std::mutex}
    , m_cond_var{new std::condition_variable}
    {
    }

    bool operator ()(const uint64_t total_bytes, const uint64_t used_bytes) {
        m_event_loop_dispatcher(this, total_bytes, used_bytes);
        std::unique_lock<std::mutex> lock(*m_mutex);
        m_cond_var->wait(lock, [this] { return this->m_ready; });

        return m_should_compact_on_launch;
    }

    static void main_loop_handler(ShouldCompactOnLaunchFunctor<T>* this_object,
                                  const uint64_t total_bytes,
                                  const uint64_t used_bytes) {
        HANDLESCOPE(this_object->m_ctx);

        const int argc = 2;
        typename T::Value arguments[argc] = { Value<T>::from_number(this_object->m_ctx, total_bytes), Value<T>::from_number(this_object->m_ctx, used_bytes) };
        typename T::Value ret_val = Function<T>::callback(this_object->m_ctx, this_object->m_func, typename T::Object(), argc, arguments);
        this_object->m_should_compact_on_launch = Value<T>::validated_to_boolean(this_object->m_ctx, ret_val);
        this_object->m_ready = true;
        this_object->m_cond_var->notify_one();
    }

private:
    const Protected<typename T::GlobalContext> m_ctx;
    const Protected<typename T::Function> m_func;
    util::EventLoopDispatcher<void(ShouldCompactOnLaunchFunctor<T>* this_object,
                                   uint64_t total_bytes,
                                   uint64_t used_bytes)> m_event_loop_dispatcher;
    bool m_ready = false;
    bool m_should_compact_on_launch = false;
    std::shared_ptr<std::mutex> m_mutex;
    std::shared_ptr<std::condition_variable> m_cond_var;
};

std::string default_path();
void set_default_path(std::string path);
void clear_test_state();

template<typename T>
class RealmClass : public ClassDefinition<T, SharedRealm, ObservableClass<T>> {
    using GlobalContextType = typename T::GlobalContext;
    using ContextType = typename T::Context;
    using FunctionType = typename T::Function;
    using ObjectType = typename T::Object;
    using ValueType = typename T::Value;
    using Arguments = js::Arguments<T>;
    using String = js::String<T>;
    using Object = js::Object<T>;
    using Value = js::Value<T>;
    using ReturnValue = js::ReturnValue<T>;
    using NativeAccessor = realm::js::NativeAccessor<T>;
#if REALM_ENABLE_SYNC
    using RealmCallbackHandler = void(ThreadSafeReference&& realm, std::exception_ptr error);
#endif

public:
    using ObjectDefaults = typename Schema<T>::ObjectDefaults;
    using ObjectDefaultsMap = typename Schema<T>::ObjectDefaultsMap;
    using ConstructorMap = typename Schema<T>::ConstructorMap;

    using WaitHandler = void(std::error_code);
    using ProgressHandler = void(uint64_t transferred_bytes, uint64_t transferrable_bytes);

    static FunctionType create_constructor(ContextType);

    // methods
    static void objects(ContextType, ObjectType, Arguments &, ReturnValue &);
    static void object_for_primary_key(ContextType, ObjectType, Arguments &, ReturnValue &);
    static void create(ContextType, ObjectType, Arguments &, ReturnValue &);
    static void delete_one(ContextType, ObjectType, Arguments &, ReturnValue &);
    static void delete_all(ContextType, ObjectType, Arguments &, ReturnValue &);
    static void write(ContextType, ObjectType, Arguments &, ReturnValue &);
    static void begin_transaction(ContextType, ObjectType, Arguments &, ReturnValue&);
    static void commit_transaction(ContextType, ObjectType, Arguments &, ReturnValue&);
    static void cancel_transaction(ContextType, ObjectType, Arguments &, ReturnValue&);
    static void add_listener(ContextType, ObjectType, Arguments &, ReturnValue &);
    static void wait_for_download_completion(ContextType, ObjectType, Arguments &, ReturnValue &);
    static void remove_listener(ContextType, ObjectType, Arguments &, ReturnValue &);
    static void remove_all_listeners(ContextType, ObjectType, Arguments &, ReturnValue &);
    static void close(ContextType, ObjectType, Arguments &, ReturnValue &);
    static void compact(ContextType, ObjectType, Arguments &, ReturnValue &);
    static void writeCopyTo(ContextType, ObjectType, Arguments &, ReturnValue &);
    static void delete_model(ContextType, ObjectType, Arguments &, ReturnValue &);
    static void object_for_object_id(ContextType, ObjectType, Arguments &, ReturnValue&);
    static void get_schema_name_from_object(ContextType, ObjectType, Arguments &, ReturnValue&);
    static void update_schema(ContextType, ObjectType, Arguments &, ReturnValue&);

#if REALM_ENABLE_SYNC
    static void async_open_realm(ContextType, ObjectType, Arguments &, ReturnValue&);
#endif

    // properties
    static void get_empty(ContextType, ObjectType, ReturnValue &);
    static void get_path(ContextType, ObjectType, ReturnValue &);
    static void get_schema_version(ContextType, ObjectType, ReturnValue &);
    static void get_schema(ContextType, ObjectType, ReturnValue &);
    static void get_in_memory(ContextType, ObjectType, ReturnValue &);
    static void get_read_only(ContextType, ObjectType, ReturnValue &);
    static void get_is_in_transaction(ContextType, ObjectType, ReturnValue &);
    static void get_is_closed(ContextType, ObjectType, ReturnValue &);
#if REALM_ENABLE_SYNC
    static void get_sync_session(ContextType, ObjectType, ReturnValue &);
#endif

    // static methods
    static void constructor(ContextType, ObjectType, Arguments &);
    static SharedRealm create_shared_realm(ContextType, realm::Realm::Config, bool, ObjectDefaultsMap &&, ConstructorMap &&);
    static bool get_realm_config(ContextType ctx, size_t argc, const ValueType arguments[], realm::Realm::Config &, ObjectDefaultsMap &, ConstructorMap &);
    static void set_binding_context(ContextType ctx, std::shared_ptr<Realm> const& realm, bool schema_updated, ObjectDefaultsMap&& defaults, ConstructorMap&& constructors);

    static void schema_version(ContextType, ObjectType, Arguments &, ReturnValue &);
    static void clear_test_state(ContextType, ObjectType, Arguments &, ReturnValue &);
    static void copy_bundled_realm_files(ContextType, ObjectType, Arguments &, ReturnValue &);
    static void delete_file(ContextType, ObjectType, Arguments &, ReturnValue &);
    static void realm_file_exists(ContextType, ObjectType, Arguments &, ReturnValue &);

    // static properties
    static void get_default_path(ContextType, ObjectType, ReturnValue &);
    static void set_default_path(ContextType, ObjectType, ValueType value);

    std::string const name = "Realm";

    MethodMap<T> const static_methods = {
        {"schemaVersion", wrap<schema_version>},
        {"clearTestState", wrap<clear_test_state>},
        {"copyBundledRealmFiles", wrap<copy_bundled_realm_files>},
        {"deleteFile", wrap<delete_file>},
        {"exists", wrap<realm_file_exists>},
#if REALM_ENABLE_SYNC
        {"_asyncOpen", wrap<async_open_realm>},
#endif
    };

    PropertyMap<T> const static_properties = {
        {"defaultPath", {wrap<get_default_path>, wrap<set_default_path>}},
    };

    MethodMap<T> const methods = {
        {"objects", wrap<objects>},
        {"objectForPrimaryKey", wrap<object_for_primary_key>},
        {"create", wrap<create>},
        {"delete", wrap<delete_one>},
        {"deleteAll", wrap<delete_all>},
        {"write", wrap<write>},
        {"beginTransaction", wrap<begin_transaction>},
        {"commitTransaction", wrap<commit_transaction>},
        {"cancelTransaction", wrap<cancel_transaction>},
        {"addListener", wrap<add_listener>},
        {"removeListener", wrap<remove_listener>},
        {"removeAllListeners", wrap<remove_all_listeners>},
        {"close", wrap<close>},
        {"compact", wrap<compact>},
        {"writeCopyTo", wrap<writeCopyTo>},
        {"deleteModel", wrap<delete_model>},
        {"_updateSchema", wrap<update_schema>},
        {"_objectForObjectId", wrap<object_for_object_id>},
        {"_schemaName", wrap<get_schema_name_from_object>},
    };

    PropertyMap<T> const properties = {
        {"empty", {wrap<get_empty>, nullptr}},
        {"path", {wrap<get_path>, nullptr}},
        {"schemaVersion", {wrap<get_schema_version>, nullptr}},
        {"schema", {wrap<get_schema>, nullptr}},
        {"inMemory", {wrap<get_in_memory>, nullptr}},
        {"readOnly", {wrap<get_read_only>, nullptr}},
        {"isInTransaction", {wrap<get_is_in_transaction>, nullptr}},
        {"isClosed", {wrap<get_is_closed>, nullptr}},
#if REALM_ENABLE_SYNC
        {"syncSession", {wrap<get_sync_session>, nullptr}},
#endif
    };

  private:
    static const ObjectSchema& validated_object_schema_for_value(ContextType ctx, const SharedRealm &realm, const ValueType &value) {
        std::string object_type;

        // If argument is a constructor function, expect that the same constructor was used when specifying the schema.
        if (Value::is_constructor(ctx, value)) {
            FunctionType constructor = Value::to_constructor(ctx, value);

            auto delegate = get_delegate<T>(realm.get());
            for (auto &pair : delegate->m_constructors) {
                if (FunctionType(pair.second) == constructor) {
                    object_type = pair.first;
                    break;
                }
            }

            if (object_type.empty()) {
                throw std::runtime_error("Constructor was not registered in the schema for this Realm");
            }
        }
        else {
            // Any other argument is expected to be able to be converted to a String containg the name of the
            // internal class.
            object_type = Value::validated_to_string(ctx, value, "objectType");
            if (object_type.empty()) {
                throw std::runtime_error("objectType cannot be empty");
            }
        }

        // Beginning a read transaction may reread the schema, invalidating the
        // pointer that we're returning. Avoid this by ensuring that we're in a
        // read transaction before we search the schema.
        realm->read_group();

        auto &schema = realm->schema();
        auto object_schema = schema.find(object_type);

        if (object_schema == schema.end()) {
            throw std::runtime_error("Object type '" + object_type + "' not found in schema.");
        }
        return *object_schema;
    }

    static realm::Realm::Config validate_and_normalize_config(ContextType ctx, ValueType value) {
        if (!Value::is_object(ctx, value)) {
            throw std::runtime_error("Invalid argument, expected a Realm configuration object");
        }

        ObjectType config_object = Value::validated_to_object(ctx, value);
        realm::Realm::Config config;

        static const String path_string = "path";
        ValueType path_value = Object::get_property(ctx, config_object, path_string);
        if (!Value::is_undefined(ctx, path_value)) {
            config.path = Value::validated_to_string(ctx, path_value, "path");
        }
        else {
#if REALM_ENABLE_SYNC
            ValueType sync_config_value = Object::get_property(ctx, config_object, "sync");
            if (!Value::is_undefined(ctx, sync_config_value)) {
                SyncClass<T>::populate_sync_config(ctx, Value::validated_to_object(ctx, Object::get_global(ctx, "Realm")), config_object, config);
            }
#endif

            if (config.path.empty()) {
                config.path = js::default_path();
            }
        }

        config.path = normalize_realm_path(config.path);
        return config;
    }
};

template<typename T>
inline typename T::Function RealmClass<T>::create_constructor(ContextType ctx) {
    FunctionType realm_constructor = ObjectWrap<T, RealmClass<T>>::create_constructor(ctx);
    FunctionType collection_constructor = ObjectWrap<T, CollectionClass<T>>::create_constructor(ctx);
    FunctionType list_constructor = ObjectWrap<T, ListClass<T>>::create_constructor(ctx);
    FunctionType realm_object_constructor = ObjectWrap<T, RealmObjectClass<T>>::create_constructor(ctx);
    FunctionType results_constructor = ObjectWrap<T, ResultsClass<T>>::create_constructor(ctx);

    PropertyAttributes attributes = ReadOnly | DontEnum | DontDelete;
    Object::set_property(ctx, realm_constructor, "Collection", collection_constructor, attributes);
    Object::set_property(ctx, realm_constructor, "List", list_constructor, attributes);
    Object::set_property(ctx, realm_constructor, "Results", results_constructor, attributes);
    Object::set_property(ctx, realm_constructor, "Object", realm_object_constructor, attributes);

#if REALM_ENABLE_SYNC
    FunctionType app_constructor = AppClass<T>::create_constructor(ctx);
    Object::set_property(ctx, realm_constructor, "App", app_constructor, attributes);

    FunctionType credentials_constructor = CredentialsClass<T>::create_constructor(ctx);
    Object::set_property(ctx, realm_constructor, "Credentials", credentials_constructor, attributes);

    FunctionType user_constructor = UserClass<T>::create_constructor(ctx);
    Object::set_property(ctx, realm_constructor, "User", user_constructor, attributes);

    FunctionType response_handler_constructor = ResponseHandlerClass<T>::create_constructor(ctx);
    Object::set_property(ctx, realm_constructor, "ResponseHandler", response_handler_constructor, attributes);

    FunctionType auth_constructor = AuthClass<T>::create_constructor(ctx);
    Object::set_property(ctx, realm_constructor, "Auth", auth_constructor, attributes);

    FunctionType email_password_provider_client_constructor = EmailPasswordAuthClass<T>::create_constructor(ctx);
    Object::set_property(ctx, auth_constructor, "EmailPasswordAuth", email_password_provider_client_constructor, attributes);

    FunctionType user_apikey_provider_client_constructor = ApiKeyAuthClass<T>::create_constructor(ctx);
    Object::set_property(ctx, auth_constructor, "ApiKeyAuth", user_apikey_provider_client_constructor, attributes);

    FunctionType sync_constructor = SyncClass<T>::create_constructor(ctx);
    Object::set_property(ctx, app_constructor, "Sync", sync_constructor, attributes);

    AsyncOpenTaskClass<T>::create_constructor(ctx);
#endif

    if (getenv("REALM_DISABLE_SYNC_TO_DISK")) {
        realm::disable_sync_to_disk();
    }

    Object::set_global(ctx, "Realm", realm_constructor);
    return realm_constructor;
}

template<typename T>
bool RealmClass<T>::get_realm_config(ContextType ctx, size_t argc, const ValueType arguments[], realm::Realm::Config& config, ObjectDefaultsMap& defaults, ConstructorMap& constructors) {
    bool schema_updated = false;

    if (argc > 1) {
        throw std::runtime_error("Invalid arguments when constructing 'Realm'");
    }

    if (argc == 0) {
        config.path = default_path();
    }
    else if (argc == 1) {
        ValueType value = arguments[0];
        if (Value::is_string(ctx, value)) {
            config.path = Value::validated_to_string(ctx, value, "path");
        }
        else if (Value::is_object(ctx, value)) {
            ObjectType object = Value::validated_to_object(ctx, value);

            static const String encryption_key_string = "encryptionKey";
            ValueType encryption_key_value = Object::get_property(ctx, object, encryption_key_string);
            if (!Value::is_undefined(ctx, encryption_key_value)) {
                auto encryption_key = Value::validated_to_binary(ctx, encryption_key_value, "encryptionKey");
                config.encryption_key.assign(encryption_key.data(), encryption_key.data() + encryption_key.size());
            }

#if REALM_ENABLE_SYNC
            SyncClass<T>::populate_sync_config(ctx, Value::validated_to_object(ctx, Object::get_global(ctx, "Realm")), object, config);
#endif

            static const String path_string = "path";
            ValueType path_value = Object::get_property(ctx, object, path_string);
            if (!Value::is_undefined(ctx, path_value)) {
                config.path = Value::validated_to_string(ctx, path_value, "path");
            }
            else if (config.path.empty()) {
                config.path = js::default_path();
            }
            static const String fifo_fallback_path_string = "fifoFilesFallbackPath";
            ValueType fallback_path_value = Object::get_property(ctx, object, fifo_fallback_path_string);
            if (!Value::is_undefined(ctx, fallback_path_value)) {
                config.fifo_files_fallback_path = Value::validated_to_string(ctx, fallback_path_value, "fifoFilesFallbackPath");
            }

            static const String in_memory_string = "inMemory";
            ValueType in_memory_value = Object::get_property(ctx, object, in_memory_string);
            if (!Value::is_undefined(ctx, in_memory_value) && Value::validated_to_boolean(ctx, in_memory_value, "inMemory")) {
                config.in_memory = true;
            }

            static const String read_only_string = "readOnly";
            ValueType read_only_value = Object::get_property(ctx, object, read_only_string);
            if (!Value::is_undefined(ctx, read_only_value) && Value::validated_to_boolean(ctx, read_only_value, "readOnly")) {
                config.schema_mode = SchemaMode::Immutable;
            }

            static const String delete_realm_if_migration_needed_string = "deleteRealmIfMigrationNeeded";
            ValueType delete_realm_if_migration_needed_value = Object::get_property(ctx, object, delete_realm_if_migration_needed_string);
            if (!Value::is_undefined(ctx, delete_realm_if_migration_needed_value) && Value::validated_to_boolean(ctx, delete_realm_if_migration_needed_value, "deleteRealmIfMigrationNeeded")) {
                if (config.schema_mode == SchemaMode::Immutable) {
                    throw std::invalid_argument("Cannot set 'deleteRealmIfMigrationNeeded' when 'readOnly' is set.");
                }
                if (config.sync_config && config.sync_config->partition_value != "") {
                    throw std::invalid_argument("Cannot set 'deleteRealmIfMigrationNeeded' when sync is enabled ('sync.partitionValue' is set).");
                }

                config.schema_mode = SchemaMode::ResetFile;
            }

            static const String schema_string = "schema";
            ValueType schema_value = Object::get_property(ctx, object, schema_string);
            if (!Value::is_undefined(ctx, schema_value)) {
                ObjectType schema_array = Value::validated_to_array(ctx, schema_value, "schema");
                config.schema.emplace(Schema<T>::parse_schema(ctx, schema_array, defaults, constructors));
                schema_updated = true;
            }

            static const String schema_version_string = "schemaVersion";
            ValueType version_value = Object::get_property(ctx, object, schema_version_string);
            if (!Value::is_undefined(ctx, version_value)) {
                config.schema_version = Value::validated_to_number(ctx, version_value, "schemaVersion");
            }
            else if (schema_updated) {
                config.schema_version = 0;
            }

            static const String compact_on_launch_string = "shouldCompactOnLaunch";
            ValueType compact_value = Object::get_property(ctx, object, compact_on_launch_string);
            if (!Value::is_undefined(ctx, compact_value)) {
                if (config.schema_mode == SchemaMode::Immutable) {
                    throw std::invalid_argument("Cannot set 'shouldCompactOnLaunch' when 'readOnly' is set.");
                }

                FunctionType should_compact_on_launch_function = Value::validated_to_function(ctx, compact_value, "shouldCompactOnLaunch");
                ShouldCompactOnLaunchFunctor<T> should_compact_on_launch_functor {ctx, should_compact_on_launch_function};
                config.should_compact_on_launch_function = std::move(should_compact_on_launch_functor);
            }

            static const String migration_string = "migration";
            ValueType migration_value = Object::get_property(ctx, object, migration_string);
            if (!Value::is_undefined(ctx, migration_value)) {
                FunctionType migration_function = Value::validated_to_function(ctx, migration_value, "migration");

                if (config.schema_mode == SchemaMode::ResetFile) {
                    throw std::invalid_argument("Cannot include 'migration' when 'deleteRealmIfMigrationNeeded' is set.");
                }

                config.migration_function = [=](SharedRealm old_realm, SharedRealm realm, realm::Schema&) {
                    // the migration function called early so the binding context might not be set
                    if (!realm->m_binding_context) {
                        realm->m_binding_context.reset(new RealmDelegate<T>(realm, Context<T>::get_global_context(ctx)));
                    }

                    auto old_realm_ptr = new SharedRealm(old_realm);
                    auto realm_ptr = new SharedRealm(realm);
                    ValueType arguments[2] = {
                        create_object<T, RealmClass<T>>(ctx, old_realm_ptr),
                        create_object<T, RealmClass<T>>(ctx, realm_ptr)
                    };

                    try {
                        Function<T>::call(ctx, migration_function, 2, arguments);
                    }
                    catch (...) {
                        old_realm->close();
                        old_realm_ptr->reset();
                        realm_ptr->reset();
                        throw;
                    }

                    old_realm->close();
                    old_realm_ptr->reset();
                    realm_ptr->reset();
                };
            }

            static const String automatic_change_notifications_string = "_automaticChangeNotifications";
            ValueType automatic_change_notifications_value = Object::get_property(ctx, object, automatic_change_notifications_string);
            if (!Value::is_undefined(ctx, automatic_change_notifications_value)) {
                config.automatic_change_notifications = Value::validated_to_boolean(ctx, automatic_change_notifications_value, "_automaticChangeNotifications");
            }

            static const String disable_format_upgrade_string = "disableFormatUpgrade";
            ValueType disable_format_upgrade_value = Object::get_property(ctx, object, disable_format_upgrade_string);
            if (!Value::is_undefined(ctx, disable_format_upgrade_value)) {
                config.disable_format_upgrade = Value::validated_to_boolean(ctx, disable_format_upgrade_value, "disableFormatUpgrade");
            }
        }
    }

    config.cache = true;
    config.path = normalize_realm_path(config.path);
    ensure_directory_exists_for_file(config.path);
    return schema_updated;
}

template<typename T>
void RealmClass<T>::constructor(ContextType ctx, ObjectType this_object, Arguments& args) {
    set_internal<T, RealmClass<T>>(ctx, this_object, nullptr);
    realm::Realm::Config config;
    ObjectDefaultsMap defaults;
    ConstructorMap constructors;
    bool schema_updated = get_realm_config(ctx, args.count, args.value, config, defaults, constructors);
    auto realm = create_shared_realm(ctx, config, schema_updated, std::move(defaults), std::move(constructors));

    set_internal<T, RealmClass<T>>(ctx, this_object, new SharedRealm(realm));
}

template<typename T>
SharedRealm RealmClass<T>::create_shared_realm(ContextType ctx, realm::Realm::Config config, bool schema_updated,
                                               ObjectDefaultsMap&& defaults, ConstructorMap&& constructors) {
    config.scheduler = realm::util::Scheduler::make_default();

    SharedRealm realm;
    realm = realm::Realm::get_shared_realm(config);
    set_binding_context(ctx, realm, schema_updated, std::move(defaults), std::move(constructors));

    return realm;
}

template<typename T>
void RealmClass<T>::set_binding_context(ContextType ctx, std::shared_ptr<Realm> const& realm, bool schema_updated,
                                        ObjectDefaultsMap&& defaults, ConstructorMap&& constructors) {
    GlobalContextType global_context = Context<T>::get_global_context(ctx);
    if (!realm->m_binding_context) {
        realm->m_binding_context.reset(new RealmDelegate<T>(realm, global_context));
    }

    RealmDelegate<T> *js_binding_context = dynamic_cast<RealmDelegate<T> *>(realm->m_binding_context.get());
    REALM_ASSERT(js_binding_context);
    REALM_ASSERT(js_binding_context->m_context == global_context);

    // If a new schema was provided, then use its defaults and constructors.
    if (schema_updated) {
        js_binding_context->m_defaults = std::move(defaults);
        js_binding_context->m_constructors = std::move(constructors);
    }
}

template<typename T>
void RealmClass<T>::schema_version(ContextType ctx, ObjectType this_object, Arguments &args, ReturnValue &return_value) {
    args.validate_maximum(2);

    realm::Realm::Config config;
    config.path = normalize_realm_path(Value::validated_to_string(ctx, args[0]));
    if (args.count == 2) {
        auto encryption_key = Value::validated_to_binary(ctx, args[1], "encryptionKey");
        config.encryption_key.assign(encryption_key.data(), encryption_key.data() + encryption_key.size());
    }

    auto version = realm::Realm::get_schema_version(config);
    if (version == ObjectStore::NotVersioned) {
        return_value.set(-1);
    }
    else {
        return_value.set((double)version);
    }
}


template<typename T>
void RealmClass<T>::clear_test_state(ContextType ctx, ObjectType this_object, Arguments &args, ReturnValue &return_value) {
    args.validate_maximum(0);
    js::clear_test_state();
#if REALM_ENABLE_SYNC
    realm::app::App::clear_cached_apps();
#endif
}

template<typename T>
void RealmClass<T>::copy_bundled_realm_files(ContextType ctx, ObjectType this_object, Arguments &args, ReturnValue &return_value) {
    args.validate_maximum(0);
    realm::copy_bundled_realm_files();
}

template<typename T>
void RealmClass<T>::delete_file(ContextType ctx, ObjectType this_object, Arguments &args, ReturnValue &return_value) {
    args.validate_maximum(1);
    ValueType value = args[0];
    std::string realm_file_path = validate_and_normalize_config(ctx, value).path;
    realm::remove_file(realm_file_path);
    realm::remove_file(realm_file_path + ".lock");
    realm::remove_file(realm_file_path + ".note");
    realm::remove_directory(realm_file_path + ".management");
}

template<typename T>
void RealmClass<T>::realm_file_exists(ContextType ctx, ObjectType this_object, Arguments &args, ReturnValue &return_value) {
    args.validate_maximum(1);
    ValueType value = args[0];
    std::string realm_file_path = validate_and_normalize_config(ctx, value).path;
    return_value.set(realm::util::File::exists(realm_file_path));
}

template<typename T>
void RealmClass<T>::delete_model(ContextType ctx, ObjectType this_object, Arguments &args, ReturnValue &return_value) {
    args.validate_maximum(1);
    ValueType value = args[0];

    SharedRealm& realm = *get_internal<T, RealmClass<T>>(ctx, this_object);

    auto& config = realm->config();
<<<<<<< HEAD
    if (config.schema_mode == SchemaMode::Immutable || config.schema_mode == SchemaMode::AdditiveDiscovered || config.schema_mode == SchemaMode::ReadOnlyAlternative) {
=======
    if (config.schema_mode == SchemaMode::Immutable || config.schema_mode == SchemaMode::AdditiveExplicit || config.schema_mode == SchemaMode::ReadOnlyAlternative) {
>>>>>>> dec88548
        throw std::runtime_error("Cannot delete model for a read-only or a synced Realm.");
    }

    realm->verify_open();
    if (!realm->is_in_transaction()) {
        throw std::runtime_error("Can only delete objects within a transaction.");
    }


    Group& group = realm->read_group();
    std::string model_name = Value::validated_to_string(ctx, value, "deleteModel");
    ObjectStore::delete_data_for_object(group, model_name);
    if (!realm->is_in_migration()) {
        realm::Schema new_schema = ObjectStore::schema_from_group(group);
        realm->update_schema(new_schema,
                             realm->schema_version() + 1,
                             nullptr,
                             nullptr,
                             true);
    }
}

template<typename T>
void RealmClass<T>::get_default_path(ContextType ctx, ObjectType object, ReturnValue &return_value) {
    return_value.set(realm::js::default_path());
}

template<typename T>
void RealmClass<T>::set_default_path(ContextType ctx, ObjectType object, ValueType value) {
    js::set_default_path(Value::validated_to_string(ctx, value, "defaultPath"));
}

template<typename T>
void RealmClass<T>::get_empty(ContextType ctx, ObjectType object, ReturnValue &return_value) {
    SharedRealm& realm = *get_internal<T, RealmClass<T>>(ctx, object);
    bool is_empty = ObjectStore::is_empty(realm->read_group());
    return_value.set(is_empty);
}

template<typename T>
void RealmClass<T>::get_path(ContextType ctx, ObjectType object, ReturnValue &return_value) {
    std::string path = get_internal<T, RealmClass<T>>(ctx, object)->get()->config().path;
    return_value.set(path);
}

template<typename T>
void RealmClass<T>::get_schema_version(ContextType ctx, ObjectType object, ReturnValue &return_value) {
    double version = get_internal<T, RealmClass<T>>(ctx, object)->get()->schema_version();
    return_value.set(version);
}

template<typename T>
void RealmClass<T>::get_schema(ContextType ctx, ObjectType object, ReturnValue &return_value) {
    auto& schema = get_internal<T, RealmClass<T>>(ctx, object)->get()->schema();
    ObjectType schema_object = Schema<T>::object_for_schema(ctx, schema);
    return_value.set(schema_object);
}

template<typename T>
void RealmClass<T>::get_in_memory(ContextType ctx, ObjectType object, ReturnValue &return_value) {
    return_value.set(get_internal<T, RealmClass<T>>(ctx, object)->get()->config().in_memory);
}

template<typename T>
void RealmClass<T>::get_read_only(ContextType ctx, ObjectType object, ReturnValue &return_value) {
    return_value.set(get_internal<T, RealmClass<T>>(ctx, object)->get()->config().immutable());
}

template<typename T>
void RealmClass<T>::get_is_in_transaction(ContextType ctx, ObjectType object, ReturnValue &return_value) {
    return_value.set(get_internal<T, RealmClass<T>>(ctx, object)->get()->is_in_transaction());
}

template<typename T>
void RealmClass<T>::get_is_closed(ContextType ctx, ObjectType object, ReturnValue &return_value) {
    return_value.set(get_internal<T, RealmClass<T>>(ctx, object)->get()->is_closed());
}

#if REALM_ENABLE_SYNC
template<typename T>
void RealmClass<T>::get_sync_session(ContextType ctx, ObjectType object, ReturnValue &return_value) {
    auto realm = *get_internal<T, RealmClass<T>>(ctx, object);
    auto config = realm->config();
    if (config.sync_config) {
        auto user = config.sync_config->user;
        if (user) {
            if (std::shared_ptr<SyncSession>session = user->sync_manager()->get_existing_active_session(config.path)) {
                return return_value.set(create_object<T, SessionClass<T>>(ctx, new WeakSession(session)));
            }
        }
    }
    return_value.set_null();
}
#endif

#if REALM_ENABLE_SYNC
template<typename T>
void RealmClass<T>::async_open_realm(ContextType ctx, ObjectType this_object, Arguments &args, ReturnValue &return_value) {
    args.validate_maximum(2);
    auto callback_function = Value::validated_to_function(ctx, args[0 + (args.count == 2)]);
    Realm::Config config;
    ObjectDefaultsMap defaults;
    ConstructorMap constructors;
    bool schema_updated = get_realm_config(ctx, args.count - 1, args.value, config, defaults, constructors);

    if (!config.sync_config) {
        throw std::logic_error("_asyncOpen can only be used on a synchronized Realm.");
    }

    Protected<FunctionType> protected_callback(ctx, callback_function);
    Protected<ObjectType> protected_this(ctx, this_object);
    Protected<typename T::GlobalContext> protected_ctx(Context<T>::get_global_context(ctx));

    auto& user = config.sync_config->user;
    if (user && user->state() == SyncUser::State::Removed) {
        ObjectType object = Object::create_empty(protected_ctx);
        Object::set_property(protected_ctx, object, "message",
                             Value::from_string(protected_ctx, "Cannot asynchronously open synced Realm because the associated session previously experienced a fatal error"));
        Object::set_property(protected_ctx, object, "errorCode", Value::from_number(protected_ctx, 1));

        ValueType callback_arguments[1];
        callback_arguments[0] = object;
        Function<T>::callback(protected_ctx, protected_callback, protected_this, 1, callback_arguments);
    }

    std::shared_ptr<AsyncOpenTask> task;
    task = Realm::get_synchronized_realm(config);

    realm::util::EventLoopDispatcher<RealmCallbackHandler> callback_handler([=, defaults = std::move(defaults), constructors = std::move(constructors)]
                                                               (ThreadSafeReference&& realm_ref, std::exception_ptr error) {
        HANDLESCOPE(protected_ctx)

        if (error) {
            try {
                std::rethrow_exception(error);
            } catch (const std::exception& e) {
                ObjectType object = Object::create_empty(protected_ctx);
                Object::set_property(protected_ctx, object, "message", Value::from_string(protected_ctx, e.what()));
                Object::set_property(protected_ctx, object, "errorCode", Value::from_number(protected_ctx, 1));

                ValueType callback_arguments[2];
                callback_arguments[0] = Value::from_undefined(protected_ctx);
                callback_arguments[1] = object;
                Function<T>::callback(protected_ctx, protected_callback, protected_this, 2, callback_arguments);
                return;
            }
        }

        auto def = std::move(defaults);
        auto ctor = std::move(constructors);
        const SharedRealm realm = Realm::get_shared_realm(std::move(realm_ref), util::Scheduler::make_default());
        set_binding_context(protected_ctx, realm, schema_updated, std::move(def), std::move(ctor));
        ObjectType object = create_object<T, RealmClass<T>>(protected_ctx, new SharedRealm(realm));

        ValueType callback_arguments[2];
        callback_arguments[0] = object;
        callback_arguments[1] = Value::from_null(protected_ctx);
        Function<T>::callback(protected_ctx, protected_callback, typename T::Object(), 2, callback_arguments);
    });

    task->start(callback_handler);
    return_value.set(create_object<T, AsyncOpenTaskClass<T>>(ctx, new std::shared_ptr<AsyncOpenTask>(task)));
}
#endif

template<typename T>
void RealmClass<T>::objects(ContextType ctx, ObjectType this_object, Arguments &args, ReturnValue &return_value) {
    args.validate_maximum(1);

    SharedRealm realm = *get_internal<T, RealmClass<T>>(ctx, this_object);
    auto& object_schema = validated_object_schema_for_value(ctx, realm, args[0]);

    if (object_schema.is_embedded) {
        throw std::runtime_error("You cannot query an embedded object.");
    }

    return_value.set(ResultsClass<T>::create_instance(ctx, realm, object_schema.name));
}

template<typename T>
void RealmClass<T>::object_for_primary_key(ContextType ctx, ObjectType this_object, Arguments &args, ReturnValue &return_value) {
    args.validate_maximum(2);

    SharedRealm realm = *get_internal<T, RealmClass<T>>(ctx, this_object);
    std::string object_type;
    auto &object_schema = validated_object_schema_for_value(ctx, realm, args[0]);
    NativeAccessor accessor(ctx, realm, object_schema);
    auto realm_object = realm::Object::get_for_primary_key(accessor, realm, object_schema, args[1]);

    if (realm_object.is_valid()) {
        return_value.set(RealmObjectClass<T>::create_instance(ctx, std::move(realm_object)));
    }
    else {
        return_value.set_undefined();
    }
}

template<typename T>
void RealmClass<T>::create(ContextType ctx, ObjectType this_object, Arguments &args, ReturnValue &return_value) {
    args.validate_maximum(3);
    realm::CreatePolicy policy = realm::CreatePolicy::ForceCreate;
    if (args.count == 3) {
        if (Value::is_boolean(ctx, args[2])) {
            // Deprecated API
            if (Value::validated_to_boolean(ctx, args[2])) {
                policy = realm::CreatePolicy::UpdateAll;
            }
            else {
                policy = realm::CreatePolicy::ForceCreate;
            }
        }
        else if (Value::is_string(ctx, args[2])) {
            // New API accepting an updateMode parameter
            std::string mode = Value::validated_to_string(ctx, args[2]);
            if (mode == "never") {
                policy = realm::CreatePolicy::ForceCreate;
            }
            else if (mode == "modified") {
                policy = realm::CreatePolicy::UpdateModified;
            }
            else if (mode == "all") {
                policy = realm::CreatePolicy::UpdateAll;
            } else {
                throw std::runtime_error("Unsupported 'updateMode'. Only 'never', 'modified' or 'all' is supported.");
            }
        }
        else {
            throw std::runtime_error("Unsupported 'updateMode'. Only the strings 'never', 'modified' or 'all' is supported.");
        }
    }

    SharedRealm realm = *get_internal<T, RealmClass<T>>(ctx, this_object);
    realm->verify_open();
    auto &object_schema = validated_object_schema_for_value(ctx, realm, args[0]);

    ObjectType object = Value::validated_to_object(ctx, args[1], "properties");
    if (Value::is_array(ctx, args[1])) {
        object = Schema<T>::dict_for_property_array(ctx, object_schema, object);
    }

    NativeAccessor accessor(ctx, realm, object_schema);
    auto realm_object = realm::Object::create<ValueType>(accessor, realm, object_schema, object, policy);
    return_value.set(RealmObjectClass<T>::create_instance(ctx, std::move(realm_object)));
}

template<typename T>
void RealmClass<T>::delete_one(ContextType ctx, ObjectType this_object, Arguments &args, ReturnValue &return_value) {
    args.validate_maximum(1);

    SharedRealm realm = *get_internal<T, RealmClass<T>>(ctx, this_object);
    realm->verify_open();
    if (!realm->is_in_transaction()) {
        throw std::runtime_error("Can only delete objects within a transaction.");
    }

    ObjectType arg = Value::validated_to_object(ctx, args[0], "object");

    if (Object::template is_instance<RealmObjectClass<T>>(ctx, arg)) {
        auto realm_object = get_internal<T, RealmObjectClass<T>>(ctx, arg);
        if (!realm_object) {
            throw std::runtime_error("Invalid argument at index 0");
        }

        if (!realm_object->is_valid()) {
            throw std::runtime_error("Object is invalid. Either it has been previously deleted or the Realm it belongs to has been closed.");
        }

        realm::TableRef table = ObjectStore::table_for_object_type(realm->read_group(), realm_object->get_object_schema().name);
        table->remove_object(realm_object->obj().get_key());
    }
    else if (Value::is_array(ctx, arg)) {
        uint32_t length = Object::validated_get_length(ctx, arg);
        for (uint32_t i = length; i--;) {
            ObjectType object = Object::validated_get_object(ctx, arg, i);

            if (!Object::template is_instance<RealmObjectClass<T>>(ctx, object)) {
                throw std::runtime_error("Argument to 'delete' must be a Realm object or a collection of Realm objects.");
            }

            auto realm_object = get_internal<T, RealmObjectClass<T>>(ctx, object);
            if (!realm_object) {
               throw std::runtime_error(util::format("Invalid argument at index %1", i));
            }

            realm::TableRef table = ObjectStore::table_for_object_type(realm->read_group(), realm_object->get_object_schema().name);
            table->remove_object(realm_object->obj().get_key());
        }
    }
    else if (Object::template is_instance<ResultsClass<T>>(ctx, arg)) {
        auto results = get_internal<T, ResultsClass<T>>(ctx, arg);
        results->clear();
    }
    else if (Object::template is_instance<ListClass<T>>(ctx, arg)) {
        auto list = get_internal<T, ListClass<T>>(ctx, arg);
        list->delete_all();
    }
    else {
        throw std::runtime_error("Argument to 'delete' must be a Realm object or a collection of Realm objects.");
    }
}

template<typename T>
void RealmClass<T>::delete_all(ContextType ctx, ObjectType this_object, Arguments &args, ReturnValue &return_value) {
    args.validate_maximum(0);

    SharedRealm realm = *get_internal<T, RealmClass<T>>(ctx, this_object);
    realm->verify_open();

    if (!realm->is_in_transaction()) {
        throw std::runtime_error("Can only delete objects within a transaction.");
    }

    for (auto objectSchema : realm->schema()) {
        auto table = ObjectStore::table_for_object_type(realm->read_group(), objectSchema.name);
        table->clear();
    }
}

template<typename T>
void RealmClass<T>::write(ContextType ctx, ObjectType this_object, Arguments &args, ReturnValue &return_value) {
    args.validate_maximum(1);

    SharedRealm realm = *get_internal<T, RealmClass<T>>(ctx, this_object);
    FunctionType callback = Value::validated_to_function(ctx, args[0]);

    realm->begin_transaction();

    try {
        Function<T>::call(ctx, callback, this_object, 0, nullptr);
    }
    catch (...) {
        realm->cancel_transaction();
        throw;
    }

    realm->commit_transaction();
}

template<typename T>
void RealmClass<T>::begin_transaction(ContextType ctx, ObjectType this_object, Arguments &args, ReturnValue &return_value) {
    args.validate_maximum(0);

    SharedRealm realm = *get_internal<T, RealmClass<T>>(ctx, this_object);
    realm->begin_transaction();
}

template<typename T>
void RealmClass<T>::commit_transaction(ContextType ctx, ObjectType this_object, Arguments &args, ReturnValue &return_value) {
    args.validate_maximum(0);

    SharedRealm realm = *get_internal<T, RealmClass<T>>(ctx, this_object);
    realm->commit_transaction();
}

template<typename T>
void RealmClass<T>::cancel_transaction(ContextType ctx, ObjectType this_object, Arguments &args, ReturnValue &return_value) {
    args.validate_maximum(0);

    SharedRealm realm = *get_internal<T, RealmClass<T>>(ctx, this_object);
    realm->cancel_transaction();
}

template<typename T>
void RealmClass<T>::add_listener(ContextType ctx, ObjectType this_object, Arguments &args, ReturnValue &return_value) {
    args.validate_maximum(2);

    std::string name = Value::validated_to_string(ctx, args[0], "notification name");
    auto callback = Value::validated_to_function(ctx, args[1]);

    SharedRealm realm = *get_internal<T, RealmClass<T>>(ctx, this_object);
    realm->verify_open();
    if (name == "change") {
        get_delegate<T>(realm.get())->add_notification(callback);
    }
    else if (name == "beforenotify") {
        get_delegate<T>(realm.get())->add_before_notify_notification(callback);
    }
    else if (name == "schema") {
        get_delegate<T>(realm.get())->add_schema_notification(callback);
    }
    else {
        throw std::runtime_error(util::format("Unknown event name '%1': only 'change', 'schema' and 'beforenotify' are supported.", name));
    }
}

template<typename T>
void RealmClass<T>::remove_listener(ContextType ctx, ObjectType this_object, Arguments &args, ReturnValue &return_value) {
    args.validate_maximum(2);

    std::string name = Value::validated_to_string(ctx, args[0], "notification name");
    auto callback = Value::validated_to_function(ctx, args[1]);

    SharedRealm realm = *get_internal<T, RealmClass<T>>(ctx, this_object);
    realm->verify_open();
    if (name == "change") {
        get_delegate<T>(realm.get())->remove_notification(callback);
    }
    else if (name == "beforenotify") {
        get_delegate<T>(realm.get())->remove_before_notify_notification(callback);
    }
    else if (name == "schema") {
        get_delegate<T>(realm.get())->remove_schema_notification(callback);
    }
    else {
        throw std::runtime_error(util::format("Unknown event name '%1': only 'change', 'schema' and 'beforenotify' are supported", name));
    }
}

template<typename T>
void RealmClass<T>::remove_all_listeners(ContextType ctx, ObjectType this_object, Arguments &args, ReturnValue &return_value) {
    args.validate_maximum(1);
    std::string name = "change";
    if (args.count) {
        name = Value::validated_to_string(ctx, args[0], "notification name");
    }

    SharedRealm realm = *get_internal<T, RealmClass<T>>(ctx, this_object);
    realm->verify_open();
    if (name == "change") {
        get_delegate<T>(realm.get())->remove_all_notifications();
    }
    else if (name == "beforenotify") {
        get_delegate<T>(realm.get())->remove_all_before_notify_notification();
    }
    else if (name == "schema") {
        get_delegate<T>(realm.get())->remove_all_schema_notifications();
    }
    else {
        throw std::runtime_error(util::format("Unknown event name '%1': only 'change', 'schema' and 'beforenotify' are supported", name));
    }
}

template<typename T>
void RealmClass<T>::close(ContextType ctx, ObjectType this_object, Arguments &args, ReturnValue &return_value) {
    args.validate_maximum(0);

    SharedRealm realm = *get_internal<T, RealmClass<T>>(ctx, this_object);
    realm->close();
}

template<typename T>
void RealmClass<T>::compact(ContextType ctx, ObjectType this_object, Arguments &args, ReturnValue &return_value) {
    args.validate_maximum(0);

    SharedRealm realm = *get_internal<T, RealmClass<T>>(ctx, this_object);
    if (realm->is_in_transaction()) {
        throw std::runtime_error("Cannot compact a Realm within a transaction.");
    }

    return_value.set(realm->compact());
}

template<typename T>
void RealmClass<T>::writeCopyTo(ContextType ctx, ObjectType this_object, Arguments &args, ReturnValue &return_value) {
    args.validate_maximum(2);

    if (args.count == 0) {
        throw std::runtime_error("At least path has to be provided for 'writeCopyTo'");
    }

    SharedRealm realm = *get_internal<T, RealmClass<T>>(ctx, this_object);

    ValueType pathValue = args[0];
    if (!Value::is_string(ctx, pathValue)) {
        throw std::runtime_error("Argument to 'writeCopyTo' must be a String.");
    }

    std::string path = Value::validated_to_string(ctx, pathValue);

    if (args.count == 1) {
        BinaryData empty_encryption_key;
        realm->write_copy(path, empty_encryption_key);

        return;
    }

    // enryption key is specified
    ValueType encryption_key_arg = args[1];

    if (!Value::is_binary(ctx, encryption_key_arg)) {
        throw std::runtime_error("Encryption key for 'writeCopyTo' must be a Binary.");
    }

    auto encryption_key = Value::validated_to_binary(ctx, encryption_key_arg);

    realm->write_copy(path, encryption_key.get());
}

template<typename T>
void RealmClass<T>::object_for_object_id(ContextType ctx, ObjectType this_object, Arguments &args, ReturnValue& return_value) {
    args.validate_count(2);
    SharedRealm realm = *get_internal<T, RealmClass<T>>(ctx, this_object);

    auto& object_schema = validated_object_schema_for_value(ctx, realm, args[0]);
    std::string object_id_string = Value::validated_to_string(ctx, args[1]);

    const Group& group = realm->read_group();
    auto table = ObjectStore::table_for_object_type(group, object_schema.name);
    auto object_id = GlobalKey::from_string(object_id_string);
    auto object_key = table->get_objkey(object_id);

    if (object_key) {
        return_value.set(RealmObjectClass<T>::create_instance(ctx, realm::Object(realm, object_schema.name, object_key)));
    }
}

template<typename T>
void RealmClass<T>::get_schema_name_from_object(ContextType ctx, ObjectType this_object, Arguments &args, ReturnValue& return_value) {
    args.validate_count(1);

    // Try to map the input to the internal schema name for the given input. This should work for managed objects and
    // schema objects. Pure strings and functions are expected to return a correct value.
    SharedRealm realm = *get_internal<T, RealmClass<T>>(ctx, this_object);
    auto &object_schema = validated_object_schema_for_value(ctx, realm, args[0]);
    return_value.set(object_schema.name);
}

/**
 * Updates the schema.
 *
 * TODO: This is exposed as an internal `_updateSchema` API because this should eventually be published as
 * `Realm.schema.update`.
 */
template<typename T>
void RealmClass<T>::update_schema(ContextType ctx, ObjectType this_object, Arguments &args, ReturnValue &return_value) {
    args.validate_count(1);
    ObjectType schema = Value::validated_to_array(ctx, args[0], "schema");

    // Parse the schema object provided by the user
    ObjectDefaultsMap defaults;
    ConstructorMap constructors;
    realm::Schema parsed_schema = Schema<T>::parse_schema(ctx, schema, defaults, constructors);

    // Get a handle to the Realms group
    SharedRealm realm = *get_internal<T, RealmClass<T>>(ctx, this_object);
    if (!realm->is_in_transaction()) {
        throw std::runtime_error("Can only create object schema within a transaction.");
    }

    // Perform the schema update
    realm->update_schema(
        parsed_schema,
        realm->schema_version() + 1,
        nullptr,
        nullptr,
        true
    );
}

#if REALM_ENABLE_SYNC
template<typename T>
class AsyncOpenTaskClass : public ClassDefinition<T, std::shared_ptr<AsyncOpenTask>> {
    using GlobalContextType = typename T::GlobalContext;
    using ContextType = typename T::Context;
    using FunctionType = typename T::Function;
    using ObjectType = typename T::Object;
    using ValueType = typename T::Value;
    using String = js::String<T>;
    using Object = js::Object<T>;
    using Value = js::Value<T>;
    using Function = js::Function<T>;
    using ReturnValue = js::ReturnValue<T>;
    using Arguments = js::Arguments<T>;
    using ObjectDefaultsMap = typename Schema<T>::ObjectDefaultsMap;
    using ConstructorMap = typename Schema<T>::ConstructorMap;
    using SyncProgressHandler = void(uint64_t transferred_bytes, uint64_t transferrable_bytes);

public:
    std::string const name = "AsyncOpenTask";

    static FunctionType create_constructor(ContextType);

    static void add_download_notification(ContextType, ObjectType, Arguments &, ReturnValue &);
    static void cancel(ContextType, ObjectType, Arguments &, ReturnValue &);

    MethodMap<T> const methods = {
        {"addDownloadNotification", wrap<add_download_notification>},
        {"cancel", wrap<cancel>},
    };
};

template<typename T>
typename T::Function AsyncOpenTaskClass<T>::create_constructor(ContextType ctx) {
    return ObjectWrap<T, AsyncOpenTaskClass<T>>::create_constructor(ctx);
}

template<typename T>
void AsyncOpenTaskClass<T>::cancel(ContextType ctx, ObjectType this_object, Arguments &args, ReturnValue & return_value) {
    std::shared_ptr<AsyncOpenTask> task = *get_internal<T, AsyncOpenTaskClass<T>>(ctx, this_object);
    task->cancel();
}

template<typename T>
void AsyncOpenTaskClass<T>::add_download_notification(ContextType ctx, ObjectType this_object, Arguments &args, ReturnValue & return_value) {
    args.validate_maximum(1);
    auto callback_function = Value::validated_to_function(ctx, args[0]);

    Protected<FunctionType> protected_callback(ctx, callback_function);
    Protected<ObjectType> protected_this(ctx, this_object);
    Protected<typename T::GlobalContext> protected_ctx(Context<T>::get_global_context(ctx));

    realm::util::EventLoopDispatcher<SyncProgressHandler> callback_handler([=](uint64_t transferred_bytes, uint64_t transferrable_bytes) mutable {
        HANDLESCOPE(protected_ctx)
        ValueType callback_arguments[2];
        callback_arguments[0] = Value::from_number(protected_ctx, transferred_bytes);
        callback_arguments[1] = Value::from_number(protected_ctx, transferrable_bytes);
        Function::callback(protected_ctx, protected_callback, typename T::Object(), 2, callback_arguments);
    });

    std::shared_ptr<AsyncOpenTask> task = *get_internal<T, AsyncOpenTaskClass<T>>(ctx, this_object);
    task->register_download_progress_notifier(callback_handler); // Ignore token as we don't want to unregister.
}
#endif

} // js
} // realm<|MERGE_RESOLUTION|>--- conflicted
+++ resolved
@@ -785,11 +785,7 @@
     SharedRealm& realm = *get_internal<T, RealmClass<T>>(ctx, this_object);
 
     auto& config = realm->config();
-<<<<<<< HEAD
-    if (config.schema_mode == SchemaMode::Immutable || config.schema_mode == SchemaMode::AdditiveDiscovered || config.schema_mode == SchemaMode::ReadOnlyAlternative) {
-=======
     if (config.schema_mode == SchemaMode::Immutable || config.schema_mode == SchemaMode::AdditiveExplicit || config.schema_mode == SchemaMode::ReadOnlyAlternative) {
->>>>>>> dec88548
         throw std::runtime_error("Cannot delete model for a read-only or a synced Realm.");
     }
 
