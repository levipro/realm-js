--- conflicted
+++ resolved
@@ -39,12 +39,7 @@
 #include <realm/util/network.hpp>
 
 #if REALM_PLATFORM_NODE
-<<<<<<< HEAD
-#include "impl/realm_coordinator.hpp"
-=======
 #include <realm/object-store/impl/realm_coordinator.hpp>
-#include "node/sync_logger.hpp"
->>>>>>> c683c780
 #endif
 
 #if REALM_ANDROID
@@ -739,11 +734,11 @@
 
     auto app = *get_internal<T, AppClass<T>>(ctx, Value::validated_to_object(ctx, args[0], "app"));
     auto callback_fn = Value::validated_to_function(ctx, args[1], "logger_callback");
-    
+
     Protected<typename T::GlobalContext> protected_ctx(Context<T>::get_global_context(ctx));
     Protected<FunctionType> protected_callback(ctx, callback_fn);
 
-    common::logger::Delegated show_logs = [=](int level, std::string message) { 
+    common::logger::Delegated show_logs = [=](int level, std::string message) {
         HANDLESCOPE(protected_ctx)
 
         ValueType arguments[2] = {
@@ -751,7 +746,7 @@
             Value::from_string(protected_ctx, message)
         };
 
-        Function::callback(protected_ctx, protected_callback, typename T::Object(), 2, arguments); 
+        Function::callback(protected_ctx, protected_callback, typename T::Object(), 2, arguments);
     };
 
     auto sync_logger = common::logger::Logger::build_sync_logger(show_logs);
@@ -787,7 +782,7 @@
     if (Value::is_boolean(ctx, sync_config_value)) {
         config.force_sync_history = Value::to_boolean(ctx, sync_config_value);
         if (config.force_sync_history) {
-            config.schema_mode = SchemaMode::Additive;
+            config.schema_mode = SchemaMode::AdditiveDiscovered;
         }
     } else if (!Value::is_undefined(ctx, sync_config_value)) {
         auto sync_config_object = Value::validated_to_object(ctx, sync_config_value);
@@ -847,7 +842,7 @@
         }
 
         config.sync_config->client_resync_mode = realm::ClientResyncMode::Manual;
-        config.schema_mode = SchemaMode::Additive;
+        config.schema_mode = SchemaMode::AdditiveDiscovered;
         config.path = user->sync_manager()->path_for_realm(*(config.sync_config));
     }
 }
