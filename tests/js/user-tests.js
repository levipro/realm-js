////////////////////////////////////////////////////////////////////////////
//
// Copyright 2016 Realm Inc.
//
// Licensed under the Apache License, Version 2.0 (the "License");
// you may not use this file except in compliance with the License.
// You may obtain a copy of the License at
//
// http://www.apache.org/licenses/LICENSE-2.0
//
// Unless required by applicable law or agreed to in writing, software
// distributed under the License is distributed on an "AS IS" BASIS,
// WITHOUT WARRANTIES OR CONDITIONS OF ANY KIND, either express or implied.
// See the License for the specific language governing permissions and
// limitations under the License.
//
////////////////////////////////////////////////////////////////////////////

/* eslint-env es6, node */

'use strict';

// TODO: Once we get MongoDB Realm Cloud docker image integrated, we should be able
//       to obtain the id of the Stitch app.
<<<<<<< HEAD
=======
const appId = "realm-sdk-integration-tests-zueke";
>>>>>>> 0a2ea159
const appConfig = {
  id: global.APPID,
  url: global.APPURL,
  timeout: 1000,
  app: {
      name: "default",
      version: "0"
  },
};

const Realm = require('realm');
const TestCase = require('./asserts');
const Utils = require('./test-utils');
const isNodeProcess = typeof process === 'object' && process + '' === '[object process]';

const require_method = require;
function node_require(module) {
    return require_method(module);
}

let fs, jwt, rosDataDir;
if (isNodeProcess) {
  fs = node_require('fs');
  jwt = node_require('jsonwebtoken');
  rosDataDir = process.env.ROS_DATA_DIR || '../realm-object-server-data';
}

function assertIsUser(user) {
  TestCase.assertType(user, 'object');
  TestCase.assertType(user.token, 'string');
  TestCase.assertType(user.identity, 'string');
  TestCase.assertType(user.customData, 'object');
  TestCase.assertInstanceOf(user, Realm.User);
}

function assertIsSameUser(value, user) {
  assertIsUser(value);
  TestCase.assertEqual(value.token, user.token);
  TestCase.assertEqual(value.identity, user.identity);
}

function assertIsError(error, message) {
  TestCase.assertInstanceOf(error, Error, 'The API should return an Error');
  if (message) {
    TestCase.assertEqual(error.message, message);
  }
}

function assertIsAuthError(error, code, title) {
  TestCase.assertInstanceOf(error, Realm.Sync.AuthError, 'The API should return an AuthError');
  if (code) {
    TestCase.assertEqual(error.code, code);
  }
  if (title) {
    TestCase.assertEqual(error.title, title);
  }
}

function signToken(userId) {
  return jwt.sign({userId}, fs.readFileSync(`${rosDataDir}/keys/jwt.pem`), {
    expiresIn: "1d",
    algorithm: "RS256",
  });
}

module.exports = {

  // tests also logIn() and currentUser()
  testLogout() {
    let app = new Realm.App(appConfig);
    let credentials = Realm.Credentials.anonymous();

    return app.logIn(credentials).then(user => {
      assertIsUser(user);

      assertIsSameUser(user, app.currentUser());
      user.logOut();

      // Is now logged out.
      TestCase.assertNull(app.currentUser());
    });
  },

  testUsernamePasswordMissingUsername() {
    TestCase.assertThrows(() => Realm.Credentials.usernamePassword(undefined, 'password'));
  },

  testUsernamePasswordMissingPassword() {
    const username = Utils.uuid();
    TestCase.assertThrows(() => Realm.Credentials.usernamePassword(username, undefined));
  },

  testLoginNonExistingUser() {
    let app = new Realm.App(appConfig);
    let credentials = Realm.Credentials.emailPassword('foo', 'pass');
    TestCase.assertThrows(app.logIn(credentials));
  },

<<<<<<< HEAD
=======
  testLoginTowardsMisbehavingServer() {
    // Try authenticating using an endpoint that doesn't exist
    return Realm.Sync.User.login('http://127.0.0.1:9080/invalid-auth-endpoint', Realm.Sync.Credentials.anonymous())
      .then(() => { throw new Error('Login should have failed'); })
      .catch((e) => {
        assertIsError(e);
        TestCase.assertEqual(
          e.message,
          "Could not authenticate: Realm Object Server didn't respond with valid JSON"
        );
      });
  },

  testAuthenticateJWT() {
    // if (!isNodeProcess) {
    //   return;
    // }

    // return Realm.Sync.User.login('http://127.0.0.1:9080', Realm.Sync.Credentials.jwt(signToken('user_name', false)))
    //   .then(user => {
    //       TestCase.assertEqual(user.identity, 'user_name');
    //       TestCase.assertFalse(user.isAdmin);
    //       return Realm.Sync.User.login('http://127.0.0.1:9080', Realm.Sync.Credentials.jwt(signToken('admin_user', true)))
    //   }).then(user => {
    //       TestCase.assertEqual(user.identity, 'admin_user');
    //       TestCase.assertTrue(user.isAdmin);
    //   });
  },

  testAuthenticateCustom() {
    // Assert that we can create custom credentials without specifying userInfo
    //    Realm.Sync.Credentials.custom("foo", "bar");
  },

  async testFunctions() {
    let app = new Realm.App(appConfig);
    let credentials = Realm.Credentials.anonymous();
    let user = await app.logIn(credentials);

    TestCase.assertEqual(await user.callFunction('firstArg', [123]), 123);
    TestCase.assertEqual(await user.functions.firstArg(123), 123);
    TestCase.assertEqual(await user.functions['firstArg'](123), 123);

    // Test method stashing / that `this` is bound correctly.
    const firstArg = user.functions.firstArg;
    TestCase.assertEqual(await firstArg(123), 123);
    TestCase.assertEqual(await firstArg(123), 123); // Not just one-shot

    TestCase.assertEqual(await user.functions.sum(1, 2, 3), 6);

    const err = await TestCase.assertThrowsAsync(async() => await user.functions.error());
    TestCase.assertEqual(err.code, 400);
  },

>>>>>>> 0a2ea159
  testAll() {
    let app = new Realm.App(appConfig);
    const all = app.allUsers();
    TestCase.assertArrayLength(Object.keys(all), 0);


    let credentials = Realm.Credentials.anonymous();
    return app.logIn(credentials).then(user1 => {
      const all = app.allUsers();
      TestCase.assertArrayLength(Object.keys(all), 1);
      assertIsSameUser(all[user1.identity], user1);

      return app.logIn(Realm.Credentials.anonymous()).then(user2 => {
        let all = app.allUsers();
        TestCase.assertArrayLength(Object.keys(all), 2);
        // NOTE: the list of users is in latest-first order.
        assertIsSameUser(all[user2.identity], user2);
        assertIsSameUser(all[user1.identity], user1);

        user2.logOut();
        all = app.allUsers();
        TestCase.assertArrayLength(Object.keys(all), 1);
        assertIsSameUser(all[user1.identity], user1);

        user1.logOut();
        all = app.allUsers();
        TestCase.assertArrayLength(Object.keys(all), 0);
      });
    });
  },

  testCurrent() {
    let app = new Realm.App(appConfig);
    TestCase.assertUndefined(app.currentUser());

    let user1;
    return app.logIn(Realm.Credentials.anonymous()).then(user1 => {
      assertIsSameUser(app.currentUser(), user1);

      return app.logIn(Realm.Credentials.anonymous());
    }).then(user2 => {
      TestCase.assertThrows(() => app.currentUser(), 'We expect Realm.App.currentUser() to throw if > 1 user.');
      user2.logout();

      assertIsSameUser(app.currentUser(), user1);

      user1.logout();
      TestCase.assertUndefined(app.currentUser());
    });
  },
};<|MERGE_RESOLUTION|>--- conflicted
+++ resolved
@@ -22,10 +22,6 @@
 
 // TODO: Once we get MongoDB Realm Cloud docker image integrated, we should be able
 //       to obtain the id of the Stitch app.
-<<<<<<< HEAD
-=======
-const appId = "realm-sdk-integration-tests-zueke";
->>>>>>> 0a2ea159
 const appConfig = {
   id: global.APPID,
   url: global.APPURL,
@@ -124,42 +120,6 @@
     TestCase.assertThrows(app.logIn(credentials));
   },
 
-<<<<<<< HEAD
-=======
-  testLoginTowardsMisbehavingServer() {
-    // Try authenticating using an endpoint that doesn't exist
-    return Realm.Sync.User.login('http://127.0.0.1:9080/invalid-auth-endpoint', Realm.Sync.Credentials.anonymous())
-      .then(() => { throw new Error('Login should have failed'); })
-      .catch((e) => {
-        assertIsError(e);
-        TestCase.assertEqual(
-          e.message,
-          "Could not authenticate: Realm Object Server didn't respond with valid JSON"
-        );
-      });
-  },
-
-  testAuthenticateJWT() {
-    // if (!isNodeProcess) {
-    //   return;
-    // }
-
-    // return Realm.Sync.User.login('http://127.0.0.1:9080', Realm.Sync.Credentials.jwt(signToken('user_name', false)))
-    //   .then(user => {
-    //       TestCase.assertEqual(user.identity, 'user_name');
-    //       TestCase.assertFalse(user.isAdmin);
-    //       return Realm.Sync.User.login('http://127.0.0.1:9080', Realm.Sync.Credentials.jwt(signToken('admin_user', true)))
-    //   }).then(user => {
-    //       TestCase.assertEqual(user.identity, 'admin_user');
-    //       TestCase.assertTrue(user.isAdmin);
-    //   });
-  },
-
-  testAuthenticateCustom() {
-    // Assert that we can create custom credentials without specifying userInfo
-    //    Realm.Sync.Credentials.custom("foo", "bar");
-  },
-
   async testFunctions() {
     let app = new Realm.App(appConfig);
     let credentials = Realm.Credentials.anonymous();
@@ -180,7 +140,6 @@
     TestCase.assertEqual(err.code, 400);
   },
 
->>>>>>> 0a2ea159
   testAll() {
     let app = new Realm.App(appConfig);
     const all = app.allUsers();
